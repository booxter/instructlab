from datetime import datetime
import time
import json
import os
from os.path import splitext
import random
import re
import string
from functools import partial
from multiprocessing import Pool
from pathlib import Path
import yaml
from git import Repo

import numpy as np
import tqdm
from rouge_score import rouge_scorer

from . import utils


def encode_prompt(prompt_instructions):
    """Encode multiple prompt instructions into a single string."""
    prompt = open("cli/generator/prompt.txt").read() + "\n"

    for idx, task_dict in enumerate(prompt_instructions):
        (instruction, input, output) = task_dict["instruction"], task_dict["input"], task_dict["output"]
        instruction = re.sub(r"\s+", " ", instruction).strip().rstrip(":")
        input = "<noinput>" if input.lower() == "" else input
        prompt += f"###\n"
        prompt += f"{idx + 1}. Instruction: {instruction}\n"
        prompt += f"{idx + 1}. Input:\n{input}\n"
        prompt += f"{idx + 1}. Output:\n{output}\n"
    prompt += f"###\n"
    prompt += f"{idx + 2}. Instruction:"
    return prompt


def post_process_gpt3_response(num_prompt_instructions, response):
    if response is None:
        return []
    raw_instructions = f"{num_prompt_instructions+1}. Instruction:" + response.message.content
    raw_instructions = re.split("###", raw_instructions)
    instructions = []
    for idx, inst in enumerate(raw_instructions):
        # if the decoding stops due to length, the last example is likely truncated so we discard it
        # if idx == len(raw_instructions) - 1 and response["finish_reason"] == "length":
        #     continue
        idx += num_prompt_instructions + 1
        splitted_data = re.split(fr'{idx}\.\s+(Instruction|Input|Output):', inst)
        if len(splitted_data) != 7:
            continue
        else:
            inst = splitted_data[2].strip()
            input = splitted_data[4].strip()
            input = "" if input.lower() == "<noinput>" else input
            output = splitted_data[6].strip()
        # filter out too short or too long instructions
        if len(inst.split()) <= 3 or len(inst.split()) > 150:
            continue
        # filter based on keywords that are not suitable for language models.
        blacklist = [
            "image",
            "images",
            "graph",
            "graphs",
            "picture",
            "pictures",
            "file",
            "files",
            "map",
            "maps",
            "draw",
            "plot",
            "go to",
            "video",
            "audio",
            "music",
            "flowchart",
            "diagram",
        ]
        blacklist += []
        if any(find_word_in_string(word, inst) for word in blacklist):
            continue
        # We found that the model tends to add "write a program" to some existing instructions, which lead to a lot of such instructions.
        # And it's a bit comfusing whether the model need to write a program or directly output the result.
        # Here we filter them out.
        # Note this is not a comprehensive filtering for all programming instructions.
        if inst.startswith("Write a program"):
            continue
        # filter those starting with punctuation
        if inst[0] in string.punctuation:
            continue
        # filter those starting with non-english character
        if not inst[0].isascii():
            continue
        instructions.append({"instruction": inst, "input": input, "output": output})
    return instructions


def find_word_in_string(w, s):
    return re.compile(r"\b({0})\b".format(w), flags=re.IGNORECASE).search(s)


def generate_data(
    logger,
    output_dir=None,
    taxonomy="../taxonomy",
    seed_tasks_path="",  # "./cli/generator/seed_tasks.jsonl",
    model_name="ggml-labrador13B-model-Q4_K_M",
    num_prompt_instructions=2,
    request_batch_size=5,
    temperature=1.0,
    top_p=1.0,
    num_cpus=10,
    num_instructions_to_generate=100,
):
    seed_instruction_data = []
    generate_start = time.time()

    # check taxonomy first then seed_tasks_path
    # throw an error if both not found
    if taxonomy and os.path.exists(taxonomy):

        is_file = os.path.isfile(taxonomy)
        if is_file:
            # Default output_dir to taxonomy file's dir
            output_dir = output_dir or os.path.dirname(os.path.abspath(taxonomy))
            if splitext(taxonomy)[1] != ".yaml":  # File name standard
                raise SystemExit(f"Error: taxonomy ({taxonomy}) is not a directory or file with '.yaml' extension.")
            try:
                with open(taxonomy, 'r') as file:
                    contents = yaml.safe_load(file)
                    for t in contents:
                        seed_instruction_data.append(
                            {"instruction": t["question"], "input": "", "output": t["answer"]})
            except Exception as e:
                print(e.__repr__, " in ", file)
                print(e)
                raise SystemExit(yaml.YAMLError(f"taxonomy file () has YAML errors!  Exiting."))

        else:  # taxonomy is_dir
            # Gather the new or changed YAMLs using git diff
            repo = Repo("taxonomy")
            updated_taxonomy_files = [u for u in repo.untracked_files if splitext(u)[1].lower() in [".yaml", ".yml"]] + \
                [d.a_path for d in repo.index.diff(None) if splitext(d.a_path)[1].lower() in [".yaml", ".yml"]]
            errors = 0
            for f in updated_taxonomy_files:
                if splitext(f)[1] != ".yaml":
                    print(f"WARNING: Skipping {f}! Use lowercase '.yaml' extension instead.")
                    errors += 1
                    continue
                file_path = os.path.join("taxonomy", f)
                try:
                    with open(file_path, 'r') as file:
                        contents = yaml.safe_load(file)
                        for t in contents:
                            seed_instruction_data.append(
                                {"instruction": t["question"], "input": "", "output": t["answer"]})
                except Exception as e:
                    print(e.__repr__, " in ", file_path)
                    print(e)
            
            if errors:
<<<<<<< HEAD
                    raise SystemExit(yaml.YAMLError(f"{errors} taxonomy files with YAML errors!  Exiting."))
    
    elif seed_tasks_path:
=======
                raise SystemExit(yaml.YAMLError(f"{errors} taxonomy files with YAML errors!  Exiting."))

    elif seed_tasks_path and os.path.exists(seed_tasks_path):
>>>>>>> 8ec73f11
        output_dir = output_dir or os.path.dirname(os.path.abspath(seed_tasks_path))
        seed_tasks = [json.loads(l) for l in open(seed_tasks_path, "r")]
        seed_instruction_data = [
            {"instruction": t["instruction"], "input": t["instances"][0]["input"],
             "output": t["instances"][0]["output"]}
            for t in seed_tasks
        ]
<<<<<<< HEAD
=======
    else:
        raise SystemExit(f"Error: both taxonomy ({taxonomy}) and ({seed_tasks_path}) do not exist.")

>>>>>>> 8ec73f11
    seeds = len(seed_instruction_data)
    logger.debug(f"Loaded {seeds} human-written seed instructions from {taxonomy or seed_tasks_path}")
    if not seeds:
        raise SystemExit("Nothing to generate. Exiting.")

    name = Path(model_name).stem  # Just in case it is a file path
    output_file = f"generated_{name}_{datetime.now().replace(microsecond=0).isoformat()}.json"
    logger.debug(f"Generating to: {os.path.join(output_dir, output_file)}")

    request_idx = 0
    # load the LM-generated instructions
    machine_instruction_data = []
    if os.path.exists(os.path.join(output_dir, "regen.json")):
        machine_instruction_data = utils.jload(os.path.join(output_dir, "regen.json"))
        logger.debug(f"Loaded {len(machine_instruction_data)} machine-generated instructions")

    # similarities = {}
    scorer = rouge_scorer.RougeScorer(["rougeL"], use_stemmer=False)

    # now let's generate new instructions!
    progress_bar = tqdm.tqdm(total=num_instructions_to_generate)
    if machine_instruction_data:
        progress_bar.update(len(machine_instruction_data))

    # first we tokenize all the seed instructions and generated machine instructions
    all_instructions = [d["instruction"] for d in seed_instruction_data] + [
        d["instruction"] for d in machine_instruction_data
    ]
    all_instruction_tokens = [scorer._tokenizer.tokenize(inst) for inst in all_instructions]

    while len(machine_instruction_data) < num_instructions_to_generate:
        request_idx += 1

        batch_inputs = []
        for _ in range(request_batch_size):
            # only sampling from the seed tasks
            prompt_instructions = random.sample(seed_instruction_data, num_prompt_instructions)
            prompt = encode_prompt(prompt_instructions)
            batch_inputs.append(prompt)
        decoding_args = utils.OpenAIDecodingArguments(
            temperature=temperature,
            n=1,
            max_tokens=3072,  # hard-code to maximize the length. the requests will be automatically adjusted
            top_p=top_p,
            stop=["\n20", "20.", "20."],
        )
        request_start = time.time()
        results = utils.openai_completion(
            prompts=batch_inputs,
            model_name=model_name,
            batch_size=request_batch_size,
            decoding_args=decoding_args,
        )
        request_duration = time.time() - request_start

        process_start = time.time()
        instruction_data = []
        for result in results:
            new_instructions = post_process_gpt3_response(num_prompt_instructions, result)
            instruction_data += new_instructions

        total = len(instruction_data)
        keep = 0
        for instruction_data_entry in instruction_data:
            # computing similarity with the pre-tokenzied instructions
            new_instruction_tokens = scorer._tokenizer.tokenize(instruction_data_entry["instruction"])
            with Pool(num_cpus) as p:
                rouge_scores = p.map(
                    partial(rouge_scorer._score_lcs, new_instruction_tokens),
                    all_instruction_tokens,
                )
            rouge_scores = [score.fmeasure for score in rouge_scores]
            # Comment out extra info not currently being used:
            # most_similar_instructions = {
            #    all_instructions[i]: rouge_scores[i] for i in np.argsort(rouge_scores)[-10:][::-1]
            # }
            KEEP_ROUGE_SCORES_LT = 0.7   # TODO: PARAM
            if max(rouge_scores) > KEEP_ROUGE_SCORES_LT:
                continue
            else:
                keep += 1
            # Comment out extra info not currently being used:
            # instruction_data_entry["most_similar_instructions"] = most_similar_instructions
            # instruction_data_entry["avg_similarity_score"] = float(np.mean(rouge_scores))
            machine_instruction_data.append(instruction_data_entry)
            all_instructions.append(instruction_data_entry["instruction"])
            all_instruction_tokens.append(new_instruction_tokens)
            progress_bar.update(1)
        process_duration = time.time() - process_start
        logger.debug(f"Request {request_idx} took {request_duration:.2f}s, processing took {process_duration:.2f}s")
        logger.debug(f"Generated {total} instructions, kept {keep} instructions")
        utils.jdump(machine_instruction_data, os.path.join(output_dir, output_file))

    generate_duration = time.time() - generate_start
    logger.info(f"Generation took {generate_duration:.2f}s")<|MERGE_RESOLUTION|>--- conflicted
+++ resolved
@@ -162,15 +162,9 @@
                     print(e)
             
             if errors:
-<<<<<<< HEAD
-                    raise SystemExit(yaml.YAMLError(f"{errors} taxonomy files with YAML errors!  Exiting."))
+                raise SystemExit(yaml.YAMLError(f"{errors} taxonomy files with YAML errors!  Exiting."))
     
-    elif seed_tasks_path:
-=======
-                raise SystemExit(yaml.YAMLError(f"{errors} taxonomy files with YAML errors!  Exiting."))
-
     elif seed_tasks_path and os.path.exists(seed_tasks_path):
->>>>>>> 8ec73f11
         output_dir = output_dir or os.path.dirname(os.path.abspath(seed_tasks_path))
         seed_tasks = [json.loads(l) for l in open(seed_tasks_path, "r")]
         seed_instruction_data = [
@@ -178,12 +172,9 @@
              "output": t["instances"][0]["output"]}
             for t in seed_tasks
         ]
-<<<<<<< HEAD
-=======
     else:
         raise SystemExit(f"Error: both taxonomy ({taxonomy}) and ({seed_tasks_path}) do not exist.")
 
->>>>>>> 8ec73f11
     seeds = len(seed_instruction_data)
     logger.debug(f"Loaded {seeds} human-written seed instructions from {taxonomy or seed_tasks_path}")
     if not seeds:
